--- conflicted
+++ resolved
@@ -82,12 +82,8 @@
 copyright:           Copyright (c) Justin Le 2015
 category:            Web
 build-type:          Simple
-<<<<<<< HEAD
 extra-source-files:  CHANGELOG.md
                    , README.md
-=======
--- extra-source-files:
->>>>>>> 133b1864
 cabal-version:       >=1.10
 
 source-repository head
